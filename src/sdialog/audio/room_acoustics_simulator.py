import os
from typing import List, Optional, Union
import numpy as np

# import matplotlib.pyplot as plt
import soundfile as sf
import pyroomacoustics as pra
from sdialog.audio.room import Room, RoomRole, AudioSource, Position3D
from sdialog.audio.room import (
    DoctorPosition,
    PatientPosition,
    SoundEventPosition,
    RecordingDevice,
    MicrophonePosition,
)
from sdialog.audio.room_generator import calculate_room_dimensions, ROOM_SIZES


class RoomAcousticsSimulator:
    """
    Simulates sound based on room acoustics based on room definition,
    sound sources provided and microphone(s) setup.

     Example:
         >>> from sdialog.audio.room_generator import RoomGenerator
         >>> from sdialog.audio.room import MicrophonePosition
         >>>
         >>> # Create room with specific microphone position
         >>> room = RoomGenerator().generate(RoomRole.CONSULTATION)
         >>> room_acoustics = RoomAcousticsSimulator(room)
         >>>
         >>> # Change microphone position using enum
         >>> room_acoustics.set_microphone_position(MicrophonePosition.CEILING_CENTERED)
         >>> # Or use explicit coordinates
         >>> room_acoustics.set_microphone_position([2.0, 1.5, 1.8])
         >>>
         >>> # Add audio sources and simulate
         >>> audio = room_acoustics.simulate(audio_sources)
    """

    def __init__(self, room: Optional[Room] = None, sampling_rate=16000):
        self.sampling_rate = sampling_rate
        self.ref_db = -65  # - 45 dB
        self.audiosources: List[AudioSource] = []

        if room is None:
            self.room = Room(
                role=RoomRole.CONSULTATION,
                name="consultation_room_default",
                dimensions=calculate_room_dimensions(ROOM_SIZES[3]),
                rt60=0.5,
                soundsources_position=[
                    DoctorPosition.AT_DESK_SITTING,
                    PatientPosition.NEXT_TO_DESK_SITTING,
                ],
                mic_type=RecordingDevice.WEBCAM,
                mic_position=MicrophonePosition.MONITOR,
                furnitures=False,
            )
        else:
            self.room = room

        self._pyroom = self._create_pyroom(self.room, self.sampling_rate)
        # Set microphone position based on room's mic_position setting
        self.mic_position = self.microphone_position_to_room_position(
            self.room, self.room.mic_position
        )
        self.add_microphone(self.mic_position.to_list())

    def _create_pyroom(self, room: Room, sampling_rate=16000):
        e_absorption, max_order = pra.inverse_sabine(room.rt60, room.dimensions)
        # max_order = 17  # Number of reflections
        return pra.ShoeBox(
            room.dimensions,
            fs=sampling_rate,
            materials=pra.Material(e_absorption),
            max_order=max_order,
        )

    # room_acoustics.add_microphone( .. )
    def add_microphone(self, mic_position):
        """Add microphone to the room"""
        self.set_microphone_position(mic_position)

    def set_microphone_position(
        self, mic_pos: Union[MicrophonePosition, List[float], Position3D, str]
    ):
        """
        Set microphone position using MicrophonePosition enum or explicit coordinates.

        Args:
            mic_pos: Can be MicrophonePosition enum, list [x,y,z], or Position3D object
        """
        if isinstance(mic_pos, MicrophonePosition):
            position_3d = self.microphone_position_to_room_position(self.room, mic_pos)
        elif isinstance(mic_pos, list):
            position_3d = Position3D.from_list(mic_pos)
        elif isinstance(mic_pos, Position3D):
            position_3d = mic_pos
        elif isinstance(mic_pos, str):
            mic_pos = MicrophonePosition(mic_pos)
            position_3d = self.microphone_position_to_room_position(self.room, mic_pos)
        else:
            raise ValueError(
                "mic_pos must be MicrophonePosition enum, list [x,y,z], or Position3D object"
            )

        self.mic_position = position_3d

        # Remove existing microphone and add new one
        if hasattr(self._pyroom, "mic_array") and self._pyroom.mic_array is not None:
            # Clear existing microphone array
            self._pyroom.mic_array = None

        # Add microphone at new position
        mic_array = pra.MicrophoneArray(
            np.array([self.mic_position.to_list()]).T, self._pyroom.fs
        )
        self._pyroom.add_microphone_array(mic_array)
        print(f"  Microphone set to position {self.mic_position.to_list()}")

    def _add_sources(self, audiosources: List[AudioSource]):
        for i, asource in enumerate(audiosources):
            self.audiosources.append(asource)

            position = self.parse_position(asource.position)
            if position is not SoundEventPosition:
                asource._position3d = self.position_to_room_position(
                    self.room, position
                )
            else:
                room_center = [dim / 2 for dim in self._pyroom.dimensions]
                asource._position3d = Position3D(room_center)

            audio = None
            if hasattr(asource, "_test_audio") and asource._test_audio is not None:
                audio = asource._test_audio  # Use in-memory test audio data
                print(
                    f"✓ Using in-memory audio for '{asource.name}' with {len(audio)} samples"
                )
            elif asource.source_file and os.path.exists(asource.source_file):
                audio, original_fs = sf.read(asource.source_file)
                if audio.ndim > 1:  # Convert to mono if stereo
                    audio = np.mean(audio, axis=1)
                print(
                    f"✓ Loaded audio file '{asource.source_file}' for '{asource.name}' with {len(audio)} samples"
                )
            else:
                print(
                    (
                        f"Warning: No audio data found for '{asource.name}' ",
                        "- file '{asource.source_file}' not found and no test data available.",
                    )
                )
                continue

            if audio is not None:
                self._pyroom.add_source(asource._position3d.to_list(), signal=audio)

    def simulate(self, sources: List[AudioSource] = [], reset=False):  # -> np.array:
        if reset:
            # see https://github.com/LCAV/pyroomacoustics/issues/311
            self.reset()
            self._pyroom = self._create_pyroom(self.room, self.sampling_rate)

        self._add_sources(sources)
        self._pyroom.simulate()
        mixed_signal = self._pyroom.mic_array.signals[0, :]

        # peak_level = np.max(np.abs(mixed_signal))
        # if peak_level > 0.95:
        #     # Soft compression to prevent harsh clipping
        #     compression_ratio = 0.95 / peak_level
        #     mixed_signal = mixed_signal * compression_ratio
        #     print(f"Applied soft compression (ratio: {compression_ratio:.3f}) to prevent clipping")
        # print(f"Simulation complete! Peak level: {np.max(np.abs(mixed_signal)):.3f}")

        mixed_signal = self.apply_snr(mixed_signal, -0.03)  # scale audio to max 1dB
        return mixed_signal

    def reset(self):
        del self._pyroom
        self._pyroom = None

    # def plot_room_setup(self):
    #     """Visualize the room setup"""
    #     self._pyroom.compute_rir()
    #     self._pyroom.plot_rir()
    #     self._pyroom.plot()
    #     return

    @staticmethod
    def plot_energy_db(ax, rir, fs=24000):
        """The power of the impulse response in dB"""
        power = rir**2
        energy = np.cumsum(power[::-1])[::-1]  # Integration according to Schroeder
        # remove the possibly all zero tail
        i_nz = np.max(np.where(energy > 0)[0])
        energy = energy[:i_nz]
        energy_db = 10 * np.log10(energy)
        energy_db -= energy_db[0]
        ax.plot(energy_db)

    @staticmethod
    def dbfs_to_linear(dbfs):
        return 10 ** (dbfs / 20)

    @staticmethod
    def apply_snr(x, snr):
        """Scale an audio signal to a given maximum SNR."""
        dbfs = 10 ** (snr / 20)
        x *= dbfs / np.abs(x).max(initial=1e-15)
        return x

    @staticmethod
    def parse_position(
        position: str,
    ) -> Union[DoctorPosition, PatientPosition, SoundEventPosition]:
        """
        Convert a position string to the appropriate position enum.
        """
        if position.startswith("doctor-"):
            try:
                return DoctorPosition(position)
            except ValueError:
                raise ValueError(f"Invalid doctor position: {position}")
        elif position.startswith("patient-"):
            try:
                return PatientPosition(position)
            except ValueError:
                raise ValueError(f"Invalid patient position: {position}")
        elif position.startswith("soundevent-"):
            return SoundEventPosition(position)
        elif position.startswith(
            SoundEventPosition.BACKGROUND.value
        ):  # no_type - background
            return SoundEventPosition(position)
        else:
            raise ValueError(
                f"Position must start with 'doctor-' or 'patient-', got: {position}"
            )

    @staticmethod
    def position_to_room_position(
        room: Room, pos: Union[DoctorPosition, PatientPosition]
    ) -> Position3D:
        """
        Convert semantic position enums to actual 3D coordinates within the room.

        This function maps abstract position descriptions (like "doctor-at_desk_sitting")
        to concrete 3D coordinates that can be used for acoustic simulation.

        Args:
            room: Room object containing dimensions and layout information
            pos: Position enum (DoctorPosition or PatientPosition)

        Returns:
            Position3D: 3D coordinates (x, y, z) in meters within the room

        Standard room layout assumptions as define in enums DoctorPosition or PatientPosition :
        - Door at (0, 0) corner
        - Desk along the width wall at 1/4 from door
        - Examination bench in center area
        - Sink and cupboards along length walls
        - Standard sitting height: 0.5m, standing height: 1.7m

        Example:
            >>> from sdialog.audio.room import Room, RoomRole, Dimensions3D, DoctorPosition
            >>> room = Room(role=RoomRole.CONSULTATION,
            ...              dimensions=Dimensions3D(4.0, 3.0, 3.0))
            >>> pos = DoctorPosition.AT_DESK_SITTING
            >>> coord = RoomAcousticsSimulator.position_to_room_position(room, pos)
            >>> print(f"Doctor position: ({coord.x:.1f}, {coord.y:.1f}, {coord.z:.1f})")
            Doctor position: (1.0, 0.4, 0.5)

        Supported positions:
        Doctor positions:
        - AT_DESK_SITTING: Seated at desk
        - AT_DESK_SIDE_STANDING: Standing beside desk
        - NEXT_TO_BENCH_STANDING: Standing next to examination bench
        - NEXT_TO_SINK_FRONT/BACK: Near sink area
        - NEXT_TO_CUPBOARD_FRONT/BACK: Near cupboard area
        - NEXT_TO_DOOR_STANDING: Standing near entrance

        Patient positions:
        - AT_DOOR_STANDING: Standing at entrance
        - NEXT_TO_DESK_SITTING/STANDING: Near desk area
        - SITTING_ON_BENCH: On examination bench
        - CENTER_ROOM_STANDING: Middle of room
        """
        width, length, height = (
            room.dimensions.width,
            room.dimensions.length,
            room.dimensions.height,
        )

        # Define standard furniture positions as fractions of room dimensions
        desk_pos = (width * 0.25, length * 0.15)  # Near corner, away from door
        bench_pos = (width * 0.6, length * 0.5)  # Center-right area
        door_pos = (0.1, 0.1)  # Near corner
        sink_pos = (width * 0.05, length * 0.8)  # Back wall, near corner
        cupboard_pos = (width * 0.95, length * 0.8)  # Back wall, opposite corner
        center_pos = (width * 0.5, length * 0.5)  # Room center

        # Heights for different postures
        sitting_height = 0.5  # Chair/bench sitting height
        standing_height = 1.7  # Average person standing height

        def clamp_position(x, y, z):
            """Ensure position is within room bounds with safety margin"""
            margin = 0.1  # 10cm safety margin from walls
            x = max(margin, min(x, width - margin))
            y = max(margin, min(y, length - margin))
            z = max(0.1, min(z, height - 0.1))
            return Position3D.from_list([x, y, z])

        # Map doctor positions
        if isinstance(pos, DoctorPosition):
            if pos == DoctorPosition.AT_DESK_SITTING:
                return clamp_position(desk_pos[0], desk_pos[1], sitting_height)
            elif pos == DoctorPosition.AT_DESK_SIDE_STANDING:
                return clamp_position(desk_pos[0] + 0.5, desk_pos[1], standing_height)
            elif pos == DoctorPosition.NEXT_TO_BENCH_STANDING:
                return clamp_position(bench_pos[0] - 0.8, bench_pos[1], standing_height)
            elif pos == DoctorPosition.NEXT_TO_SINK_FRONT:
                return clamp_position(
                    sink_pos[0] + 0.3, sink_pos[1] - 0.5, standing_height
                )
            elif pos == DoctorPosition.NEXT_TO_SINK_BACK:
                return clamp_position(
                    sink_pos[0] - 0.3, sink_pos[1] + 0.3, standing_height
                )
            elif pos == DoctorPosition.NEXT_TO_CUPBOARD_FRONT:
                return clamp_position(
                    cupboard_pos[0] - 0.3, cupboard_pos[1] - 0.5, standing_height
                )
            elif pos == DoctorPosition.NEXT_TO_CUPBOARD_BACK:
                return clamp_position(
                    cupboard_pos[0] + 0.3, cupboard_pos[1] + 0.3, standing_height
                )
            elif pos == DoctorPosition.NEXT_TO_DOOR_STANDING:
                return clamp_position(
                    door_pos[0] + 0.5, door_pos[1] + 0.3, standing_height
                )

        # Map patient positions
        elif isinstance(pos, PatientPosition):
            if pos == PatientPosition.AT_DOOR_STANDING:
                return clamp_position(
                    door_pos[0] + 0.3, door_pos[1] + 0.2, standing_height
                )
            elif pos == PatientPosition.NEXT_TO_DESK_SITTING:
                return clamp_position(
                    desk_pos[0] + 0.8, desk_pos[1] + 0.3, sitting_height
                )
            elif pos == PatientPosition.NEXT_TO_DESK_STANDING:
                return clamp_position(
                    desk_pos[0] + 0.8, desk_pos[1] + 0.3, standing_height
                )
            elif pos == PatientPosition.SITTING_ON_BENCH:
                return clamp_position(bench_pos[0], bench_pos[1], sitting_height)
            elif pos == PatientPosition.CENTER_ROOM_STANDING:
                return clamp_position(center_pos[0], center_pos[1], standing_height)

        # Fallback to center of room if position not recognized
        return clamp_position(center_pos[0], center_pos[1], standing_height)

    @staticmethod
    def microphone_position_to_room_position(
        room: Room, mic_pos: MicrophonePosition
    ) -> Position3D:
        """
        Convert semantic microphone position enum to actual 3D coordinates within the room.

        This function maps microphone placement descriptions to concrete 3D coordinates
        that can be used for acoustic simulation.

        Args:
            room: Room object containing dimensions and layout information
            mic_pos: MicrophonePosition enum value

        Returns:
            Position3D: 3D coordinates (x, y, z) in meters within the room

        Standard microphone placement assumptions as in enum MicrophonePosition:
        - TABLE_SMARTPHONE: On desk surface at standard height
        - MONITOR: Near computer monitor (on/beside desk)
        - WALL_MOUNTED: On wall at speaking height
        - CEILING_CENTERED: Center of ceiling
        - CHEST_POCKET: At doctor's chest level (wearable mic)

        Example:
            >>> from sdialog.audio.room import Room, RoomRole, Dimensions3D, MicrophonePosition
            >>> room = Room(role=RoomRole.CONSULTATION,
            ...              dimensions=Dimensions3D(4.0, 3.0, 3.0))
            >>> mic_pos = MicrophonePosition.MONITOR
            >>> coord = RoomAcousticsSimulator.microphone_position_to_room_position(room, mic_pos)
            >>> print(f"Microphone position: ({coord.x:.1f}, {coord.y:.1f}, {coord.z:.1f})")
            Microphone position: (1.2, 0.4, 1.2)
        """
        width, length, height = (
            room.dimensions.width,
            room.dimensions.length,
            room.dimensions.height,
        )

        # Define standard furniture positions (same as speaker positioning)
        desk_pos = (width * 0.25, length * 0.15)  # Near corner, away from door
        center_pos = (width * 0.5, length * 0.5)  # Room center

        # Heights for different microphone placements
        desk_height = 0.8  # Standard desk height
        monitor_height = 1.2  # Monitor/webcam height
        wall_mount_height = 1.5  # Wall-mounted mic height
        ceiling_height = height - 0.1  # Just below ceiling
        chest_height = 1.4  # Chest-worn microphone height

        def clamp_position(x, y, z):
            """Ensure position is within room bounds with safety margin"""
            margin = 0.1  # 10cm safety margin from walls (except ceiling)
            x = max(margin, min(x, width - margin))
            y = max(margin, min(y, length - margin))
            z = max(0.1, min(z, height - 0.05))  # Smaller top margin for ceiling mics
            return Position3D.from_list([x, y, z])

        # Map microphone positions
        if mic_pos == MicrophonePosition.TABLE_SMARTPHONE:
            return clamp_position(desk_pos[0] + 0.3, desk_pos[1] + 0.2, desk_height)
        elif mic_pos == MicrophonePosition.MONITOR:
            # Webcam/microphone on or near monitor (typically on desk)
            return clamp_position(desk_pos[0] + 0.1, desk_pos[1], monitor_height)
        elif mic_pos == MicrophonePosition.WALL_MOUNTED:
            # Wall-mounted microphone, typically on the wall opposite to the desk
            wall_x = width * 0.95  # Near far wall
            wall_y = length * 0.6  # Center-ish of the wall
            return clamp_position(wall_x, wall_y, wall_mount_height)
        elif mic_pos == MicrophonePosition.CEILING_CENTERED:
            return clamp_position(center_pos[0], center_pos[1], ceiling_height)
        elif mic_pos == MicrophonePosition.CHEST_POCKET:
            # Wearable microphone - place at doctor's typical position
            doctor_pos = (desk_pos[0], desk_pos[1])  # Doctor at desk
            return clamp_position(doctor_pos[0], doctor_pos[1], chest_height)

        # Fallback to center position at monitor height
        return clamp_position(center_pos[0], center_pos[1], monitor_height)

    @staticmethod
    def generate_test_audio_sources(
        sampling_rate=16000, duration=2.0, save_files=True
    ) -> List[AudioSource]:
        """
        Generate synthetic audio sources for testing the room acoustics simulator.

        Args:
            sampling_rate: Audio sampling rate in Hz
            duration: Duration of each audio source in seconds
            save_files: Whether to save audio files to disk (creates temp files)

        Returns:
            List[AudioSource]: List of audio sources with different frequencies and positions
        """
        import tempfile
        import os

        # Create temporary directory for audio files if saving
        temp_dir = tempfile.mkdtemp() if save_files else None

        t = np.linspace(0, duration, int(sampling_rate * duration), False)

        # Define test sources with different characteristics
        test_sources = [
            {
                "name": "doctor",
<<<<<<< HEAD
                "position": "doctor-at_desk_sitting",
=======
                "position": DoctorPosition.AT_DESK_SITTING.value,
>>>>>>> 2a4f11e3
                "frequency": 440.0,  # A4 note
                "amplitude": 0.3,
                "snr": -6.0,
            },
            {
                "name": "patient",
<<<<<<< HEAD
                "position": "patient-next_to_desk_sitting",
=======
                "position": PatientPosition.NEXT_TO_DESK_SITTING.value,
>>>>>>> 2a4f11e3
                "frequency": 330.0,  # E4 note
                "amplitude": 0.25,
                "snr": -12.0,
            },
            {
                "name": "background_noise",
<<<<<<< HEAD
                "position": "patient-center_room_standing",
=======
                "position": "no_type",
>>>>>>> 2a4f11e3
                "frequency": None,  # White noise
                "amplitude": 0.1,
                "snr": -20.0,
            },
        ]

        audio_sources = []

        for i, source_config in enumerate(test_sources):
            if source_config["frequency"] is not None:
                # Generate sine wave
                audio = source_config["amplitude"] * np.sin(
                    2 * np.pi * source_config["frequency"] * t
                )
                # Add some envelope to make it more natural
                envelope = np.exp(-t * 0.5)  # Exponential decay
                audio = audio * envelope
            else:
                # Generate white noise
                audio = source_config["amplitude"] * np.random.normal(0, 1, len(t))

            source_file = None
            if save_files:
                source_file = os.path.join(
                    temp_dir, f"test_source_{i}_{source_config['name']}.wav"
                )
                sf.write(source_file, audio, sampling_rate)

            audio_source = AudioSource(
                name=source_config["name"],
                position=source_config["position"],
                snr=source_config["snr"],
                source_file=source_file,
                directivity="omnidirectional",
            )

            if not save_files:
                audio_source._test_audio = audio

            audio_sources.append(audio_source)

        if save_files:
            print(f"Generated {len(audio_sources)} test audio sources in {temp_dir}")
        else:
            print(f"Generated {len(audio_sources)} test audio sources (in-memory)")

        return audio_sources


if __name__ == "__main__":
    print("Room Acoustics Simulator")
    from sdialog.audio.room_generator import RoomGenerator

    generator = RoomGenerator()
    room = generator.generate(RoomRole.CONSULTATION)
    print(f" Room dimensions: {room.dimensions}")

    print("\n Doctor positions:")
    for doc_pos in DoctorPosition:
        pos_3d = RoomAcousticsSimulator.position_to_room_position(room, doc_pos)
        print(f"  {doc_pos.value} -> {pos_3d}")

    print("\n Patient positions:")
    for pat_pos in PatientPosition:
        pos_3d = RoomAcousticsSimulator.position_to_room_position(room, pat_pos)
        print(f"  {pat_pos.value} -> {pos_3d}")

    print("\n Microphone positions:")
    for mic_pos in MicrophonePosition:
        pos_3d = RoomAcousticsSimulator.microphone_position_to_room_position(
            room, mic_pos
        )
        print(f"  {mic_pos.value} -> {pos_3d}")

    room_acoustics = RoomAcousticsSimulator(room)
    print(f"\n Default microphone position: {room_acoustics.mic_position}")

    print("\n Testing microphone position: Monitor")
    room_acoustics.set_microphone_position(MicrophonePosition.MONITOR)
    # room_acoustics.set_microphone_position([2.0, 1.5, 1.0])  # Explicit coordinates

    print("\nGenerating test audio sources:")
    audio_sources = RoomAcousticsSimulator.generate_test_audio_sources(
        sampling_rate=room_acoustics.sampling_rate,
        duration=1.0,
        save_files=False,  # Use in-memory audio for testing
    )

    print("\nRunning acoustic simulation:")
    try:
        mixed_audio = room_acoustics.simulate(audio_sources)
        sf.write("test_audio.wav", mixed_audio, room_acoustics.sampling_rate)

        print(f"✓ Simulation complete! Generated {len(mixed_audio)} audio samples")
        print(
            f"  Audio duration: {len(mixed_audio) / room_acoustics.sampling_rate:.2f} seconds"
        )
        print(f"  Peak level: {np.max(np.abs(mixed_audio)):.3f}")
    except Exception as e:
        print(f"✗ Simulation failed: {e}")

    print("\n" + "=" * 80)
    print("✓ Room Acoustics Simulator test completed!")<|MERGE_RESOLUTION|>--- conflicted
+++ resolved
@@ -247,7 +247,7 @@
         """
         Convert semantic position enums to actual 3D coordinates within the room.
 
-        This function maps abstract position descriptions (like "doctor-at_desk_sitting")
+        This function maps abstract position descriptions (like "doctor:at_desk_sitting")
         to concrete 3D coordinates that can be used for acoustic simulation.
 
         Args:
@@ -471,33 +471,21 @@
         test_sources = [
             {
                 "name": "doctor",
-<<<<<<< HEAD
-                "position": "doctor-at_desk_sitting",
-=======
                 "position": DoctorPosition.AT_DESK_SITTING.value,
->>>>>>> 2a4f11e3
                 "frequency": 440.0,  # A4 note
                 "amplitude": 0.3,
                 "snr": -6.0,
             },
             {
                 "name": "patient",
-<<<<<<< HEAD
-                "position": "patient-next_to_desk_sitting",
-=======
                 "position": PatientPosition.NEXT_TO_DESK_SITTING.value,
->>>>>>> 2a4f11e3
                 "frequency": 330.0,  # E4 note
                 "amplitude": 0.25,
                 "snr": -12.0,
             },
             {
                 "name": "background_noise",
-<<<<<<< HEAD
-                "position": "patient-center_room_standing",
-=======
                 "position": "no_type",
->>>>>>> 2a4f11e3
                 "frequency": None,  # White noise
                 "amplitude": 0.1,
                 "snr": -20.0,
