--- conflicted
+++ resolved
@@ -227,11 +227,7 @@
             position=data["position"],
             snr=data.get("snr", 0.0),
             directivity=data.get("directivity", "omnidirectional"),
-<<<<<<< HEAD
             source_file=data.get("source_file", "")
-=======
-            source_file=data.get("source_file", ""),
->>>>>>> af7efc43
         )
 
     @staticmethod
