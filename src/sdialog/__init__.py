"""
sdialog: Synthetic Dialogue Generation Toolkit

This package provides utilities for generating synthetic dialogues using instruction-tuned large language models (LLMs).
Dialogues are generated primarily via role-playing, where each agent is defined by a Persona object. The package
supports dialogue orchestration, scenario management, and flexible serialization for downstream tasks.

Main components:

    - Dialog, Turn, Event: Data structures for representing dialogues and their events.
    - Persona and PersonaAgent: For defining and simulating role-played agents.
    - Orchestrators: For controlling agent behavior during dialogue generation.
    - Utility functions for serialization, pretty-printing, and file I/O.
"""
# SPDX-FileCopyrightText: Copyright © 2025 Idiap Research Institute <contact@idiap.ch>
# SPDX-FileContributor: Sergio Burdisso <sergio.burdisso@idiap.ch>
# SPDX-License-Identifier: MIT
import os
import re
import json
import csv
import logging
import importlib
import subprocess

from print_color import print as cprint
from pydantic import BaseModel, Field
from typing import List, Union, Optional, Any

from .util import make_serializable, get_timestamp, remove_newlines

__version__ = "0.0.2"

logging.basicConfig(
    level=logging.INFO,
    format='[%(asctime)s] %(levelname)s:%(name)s:%(message)s',
    datefmt='%Y-%m-%d %H:%M:%S'
)
logging.getLogger('httpx').setLevel(logging.WARNING)
logging.getLogger('httpcore').setLevel(logging.WARNING)
logger = logging.getLogger(__name__)

# import config sumbodule as "config" attribute of the package
config = importlib.import_module("sdialog.config")


def _get_dynamic_version() -> str:
    """ Retrieves the current version of the package, appending the current git commit hash if available."""
    try:
        commit_hash = subprocess.check_output(["git", "rev-parse", "HEAD"]).strip().decode("utf-8")
        # If not a valid commit hash, set to empty string
        if re.match(r"\b[0-9a-f]{5,40}\b", commit_hash):
            return f"{__version__}+{commit_hash}"
    except Exception:
        pass
    return __version__


class Turn(BaseModel):
    """
    Represents a single turn in a dialogue.

    :ivar speaker: The name or role of the speaker.
    :vartype speaker: Optional[str]
    :ivar text: The utterance text for this turn.
    :vartype text: str
    """
    speaker: Optional[str]
    text: str


class Event(BaseModel):
    """
    Represents an event in a dialogue, which may be an utterance, instruction, or other action.

    :ivar agent: The agent responsible for the event (e.g., "user", "system").
    :vartype agent: Optional[str]
    :ivar action: The type of event (e.g., "utter", "instruct").
    :vartype action: str
    :ivar actionLabel: A label describing the action (e.g., type of instruction).
    :vartype actionLabel: Optional[str]
    :ivar text: The content of the event.
    :vartype text: str
    :ivar timestamp: The Unix timestamp of the event.
    :vartype timestamp: int
    """
    agent: Optional[str] = None  # "user", "system"
    action: str  # "utter", "instruct"
    actionLabel: Optional[str] = None  # action label (e.g. type of instruct)
    text: str  # the content of the event
    timestamp: int  # timestemp

    def model_post_init(self, context: Any, /) -> None:        # This runs after __init__
        logger.log(level=logging.DEBUG, msg=f"Event: {self}")


class Dialog(BaseModel):
    """
    Represents a full dialogue, including turns, events, and scenario metadata.

    :ivar version: Version of the dialogue format (sdialog version).
    :vartype version: Optional[str]
    :ivar timestamp: Timestamp of dialogue creation (e.g., "2025-01-01T12:00:00Z").
    :vartype timestamp: Optional[str]
    :ivar model: The model used to generate the dialogue.
    :vartype model: Optional[str]
    :ivar seed: The random seed used for generation.
    :vartype seed: Optional[int]
    :ivar dialogId: Unique identifier for the dialogue.
    :vartype dialogId: Optional[int]
    :ivar dialogIdParent: ID of the parent dialogue, if any.
    :vartype dialogIdParent: Optional[int]
    :ivar complete: Whether the dialogue is complete.
    :vartype complete: Optional[bool]
    :ivar personas: Personas used in the dialogue, mapping speaker names to their attributes.
    :ivar scenario: Scenario description or metadata.
    :vartype scenario: Optional[Union[dict, str]]
    :ivar turns: List of dialogue turns.
    :vartype turns: List[Turn]
    :ivar events: List of dialogue events (optional).
    :vartype events: Optional[List[Event]]
    :ivar notes: Free-text notes or comments about the dialogue.
    :vartype notes: Optional[str]
    """
    version: Optional[str] = Field(default_factory=_get_dynamic_version)  # Version of the format
    timestamp: Optional[str] = Field(default_factory=get_timestamp)  # Timestamp of dialogue creation
    model: Optional[str] = None  # the model used to generate the dialogue
    seed: Optional[int] = None  # the seed used to generate the dialogue
    id: Optional[int] = None  # Unique ID for the dialogue
    parentId: Optional[int] = None  # ID of the parent dialogue, if any
    complete: Optional[bool] = None
    personas: Optional[dict[str, Any]] = None  # Any is a subclass of MetaPersona
    scenario: Optional[Union[dict, str]] = None  # the scenario used to generated the dialogue
    turns: List[Turn]  # the list of turns of the conversation
    events: Optional[List[Event]] = None
    notes: Optional[str] = None  # Free-text notes or comments about the dialogue

    def __len__(self):
        """
        Returns the number of turns in the dialogue.

        :return: Number of turns.
        :rtype: int
        """
        return len(self.turns)

    def length(self, mode: str = "words", words_per_minute: int = 130) -> int:
        """
        Returns the length of the dialogue according to the specified mode (number of words by default).

        :param mode: The mode for measuring length. Options:
            - "turns": Number of turns (default)
            - "words": Total number of words in all turns
            - "minutes" / "time": Approximate duration in minutes (`words_per_minute`/minute)
        :type mode: str
        :param words_per_minute: Words per minute for "minutes" mode (default is 130, which is a common estimate).
        :type words_per_minute: int
        :return: The computed length according to the mode.
        :rtype: int
        :raises ValueError: If an unknown mode is specified.
        """
        mode = mode.lower()
        if mode == "turns":
            return len(self.turns)
        elif mode == "words":
            return sum(len(turn.text.split()) for turn in self.turns)
        elif mode in ["minutes", "time"]:
            total_words = sum(len(turn.text.split()) for turn in self.turns)
            return max(1, int(round(total_words / words_per_minute)))
        else:
            raise ValueError(f"Unknown mode for get_length: {mode}")

    def description(self, turn_template: str = "{speaker}: {text}"):
        """
        Returns a human-readable string representation of the dialogue.

        :param turn_template: Template for formatting each turn.
        :type turn_template: str
        :return: The formatted dialogue.
        :rtype: str
        """
        return "\n".join(turn_template.format(speaker=turn.speaker, text=turn.text.replace("\n", " "))
                         for turn in self.turns)

    def json(self, string: bool = False, indent: int = 2):
        """
        Serializes the dialogue to JSON.

        :param string: If True, returns a JSON string; otherwise, returns a dict.
        :type string: bool
        :param indent: Indentation level for pretty-printing.
        :type indent: int
        :return: The serialized dialogue.
        :rtype: Union[str, dict]
        """
        data = self.model_dump()
        make_serializable(data)
        return json.dumps(data, indent=indent) if string else data

    def print(self, *a, **kw):
        """
        Pretty-prints a dialogue to the console, with optional scenario and orchestration details.

        :param scenario: If True, prints scenario information.
        :type scenario: bool
        :param orchestration: If True, prints orchestration events.
        :type orchestration: bool
        """
        _print_dialog(self, *a, **kw)

    def to_file(self, path: str, type: str = "auto", makedir: bool = True):
        """
        Saves the dialogue to a file in JSON, CSV, or plain text format.

        :param path: Output file path.
        :type path: str
        :param type: "json", "csv", "txt", or "auto" (determined by file extension).
        :type type: str
        :param makedir: If True, creates parent directories as needed.
        :type makedir: bool
        """
        if type == "auto":
            type = "json" if path.endswith(".json") else "csv" if path.endswith(".csv") else "tsv" if path.endswith(".tsv") else "txt"

        if makedir and os.path.split(path)[0]:
            os.makedirs(os.path.split(path)[0], exist_ok=True)

        with open(path, "w", newline='') as writer:
            if type == "json":
                writer.write(self.json(string=True))
            elif type in ["csv", "tsv"]:
                # set delimiter based on desired type
                delimiter = {"csv": ",", "tsv": "\t"}[type]
                csv_writer = csv.writer(writer, delimiter=delimiter)
                # write the header
                csv_writer.writerow(["speaker", "text"])
                # write the turns
                for turn in self.turns:
                    csv_writer.writerow([turn.speaker, turn.text])
            else:
                writer.write(self.description())

    @staticmethod
    def from_file(path: str,
                  type: str = "auto",
                  txt_turn_template: str = "{speaker}: {text}",
                  csv_speaker_col: Union[int, str] = "speaker",
                  csv_text_col: Union[int, str] = "text"):
        """
        Loads a dialogue from a file.

        :param path: Path to the dialogue file.
        :type path: str
        :param type: "json", "txt", "csv", "tsv", or "auto" (determined by file extension).
        :type type: str
        :param txt_turn_template: Template for parsing text dialogue turns.
        :type txt_turn_template: str
        :param csv_speaker_col: Column identifier for speaker in CSV/TSV files (can be index or header name).
        :type csv_speaker_col: Union[int, str]
        :param csv_text_col: Column identifier for text in CSV/TSV files (can be index or header name).
        :type csv_text_col: Union[int, str]
        :return: The loaded dialogue object.
        :rtype: Dialog
        :raises ValueError: If the file format is not recognized or if required columns are missing
        """
        type = type.lower()
        if type == "auto":
<<<<<<< HEAD
            type = "json" if path.endswith(".json") else "csv" if path.endswith(".csv") else "tsv" if path.endswith(".tsv") else "txt"
=======
            _, ext = os.path.splitext(path)
            ext = ext.lower()[1:]
            if ext in ["json", "txt", "csv", "tsv"]:
                type = ext
            else:
                type = "txt"
>>>>>>> 52ea46cb

        turns = []
        with open(path) as reader:
            if type == "json":
                return Dialog.from_dict(json.load(reader))
            elif type in ["csv", "tsv"]:
                is_tsv = type == "tsv"
                if isinstance(csv_speaker_col, str) and isinstance(csv_text_col, str):
                    reader = csv.DictReader(reader, delimiter='\t' if is_tsv else ',')
                elif isinstance(csv_speaker_col, int) and isinstance(csv_text_col, int):
                    reader = csv.reader(reader, delimiter='\t' if is_tsv else ',')
                else:
                    raise ValueError("`csv_speaker_col` and `csv_text_col` must be either both strings (column names) "
                                     "or both integers (column indices).")

                for ix, row in enumerate(reader):
                    speaker = row[csv_speaker_col]
                    text = row[csv_text_col]
                    if speaker is None:
                        raise ValueError(f"Missing speaker in row {ix}: {row}")
                    if not text:
                        logger.warning(f"Empty text in row {ix}: {row}. Skipping this turn.")
                        continue
                    turns.append((speaker.strip(), text.strip()))
            elif type == "txt":
                lines = reader.read().split("\n")

                for ix, line in enumerate(lines):
                    line = line.strip()
                    if not line:
                        continue

                    # Use the txt_turn_template to extract speaker and text
                    # Build a regex from the template
                    regex = re.escape(txt_turn_template)
                    regex = regex.replace(r'\{speaker\}', r'(?P<speaker>.+?)')
                    regex = regex.replace(r'\{text\}', r'(?P<text>.+)')
                    m = re.match(regex, line)
                    if m:
                        speaker = m.group('speaker').strip()
                        text = m.group('text').strip()
                    else:
                        raise ValueError(f"Line {ix + 1} '{line}' does not match the expected "
                                         f"format: {txt_turn_template}. Make sure the template "
                                         "matches the dialogue format.")

                    turns.append((speaker, text))
            else:
                raise ValueError(f"Unknown file type '{type}'. Supported types: 'json', 'txt', 'csv', 'tsv'.")

            return Dialog(turns=[Turn(speaker=speaker, text=text) for speaker, text in turns])

    @staticmethod
    def from_dict(data: dict):
        """
        Creates a Dialog object from a dictionary.

        :param data: The dictionary containing dialogue data.
        :type data: dict
        :return: The created Dialog object.
        :rtype: Dialog
        """
        return Dialog.model_validate(data)

    def from_json(self, json_str: str):
        """
        Creates a Dialog object from a JSON string.

        :param json_str: The JSON string containing dialogue data.
        :type json_str: str
        :return: The created Dialog object.
        :rtype: Dialog
        """
        return Dialog.from_dict(json.loads(json_str))

    def to_audio(self, path=None):
        """ Converts the dialogue to audio format.

        :param path: If provided, saves the audio to this file path.
        :type path: Optional[str]
        :return: The audio data as a numpy array.
        :rtype: np.ndarray
        """
        from .audio import dialog_to_audio, to_wav

        audio = dialog_to_audio(self)

        if path:
            if not path.endswith(".wav"):
                path += ".wav"
            to_wav(audio, path)

        return audio

    def get_length(self, mode: str = "turns") -> float:
        """
        Returns the length of the dialogue according to the specified mode.

        :param mode: The mode for measuring length. Options are:
            - "turns": Number of turns (default)
            - "words": Total number of words in all turns
            - "minutes": Approximate duration in minutes (assuming 150 words per minute)
        :type mode: str
        :return: The length of the dialogue according to the selected mode.
        :rtype: float
        """
        if mode == "turns":
            return float(len(self.turns))
        elif mode == "words":
            return float(sum(len(turn.text.split()) for turn in self.turns))
        elif mode == "minutes":
            total_words = sum(len(turn.text.split()) for turn in self.turns)
            return float(total_words) / 150.0  # 150 words per minute is a common estimate
        else:
            raise ValueError(f"Unknown mode '{mode}'. Supported modes: 'turns', 'words', 'minutes'.")

    __str__ = description


class Instruction(BaseModel):
    """
    Represents an instruction to an agent, optionally with associated events.

    :ivar text: The instruction text.
    :vartype text: str
    :ivar events: Associated events (optional).
    :vartype events: Optional[Union[Event, List[Event]]]
    """
    text: str = None
    events: Optional[Union[Event, List[Event]]] = None  # extra events


def _print_dialog(dialog: Union[Dialog, dict], scenario: bool = False, orchestration: bool = False):
    """
    Pretty-prints a dialogue to the console, with optional scenario and orchestration details.

    :param dialog: The dialogue to print.
    :type dialog: Union[Dialog, dict]
    :param scenario: If True, prints scenario information.
    :type scenario: bool
    :param orchestration: If True, prints also orchestration events.
    :type orchestration: bool
    """
    if type(dialog) is dict:
        dialog = Dialog.model_validate(dialog)

    speaker_tag_colors = ["red", "blue", "yellow", "cyan", "green", "magenta", "purple"]
    speaker_utt_colors = ["grey", "white"]
    # speaker_utt_colors = ["black", "grey"]

    if dialog.id:
        cprint(dialog.id, tag="dialog_id", tag_color="purple", color="magenta", format="bold")
    if dialog.complete:
        cprint(dialog.complete, tag="complete", tag_color="purple", color="magenta", format="bold")
    if dialog.model:
        cprint(dialog.model, tag="model", tag_color="purple", color="magenta", format="bold")
    if dialog.seed:
        cprint(dialog.seed, tag="seed", tag_color="purple", color="magenta", format="bold")
    if scenario and dialog.scenario:
        cprint("", tag="scenario", tag_color="purple", color="magenta", format="bold")
        if type(dialog.scenario) is str:
            cprint(dialog.scenario, color="magenta")
        else:
            cprint(json.dumps(dialog.scenario, indent=2), color="magenta")

    cprint("--- Dialogue Begins ---", color="magenta", format="bold")
    speakers = sorted(list(set(turn.speaker for turn in dialog.turns)))
    if orchestration:
        dialog = dialog.model_copy()
        dialog.turns = [Turn(speaker=e.agent, text=e.text) if e.action == "utter"
                        else (
                            Turn(speaker=e.agent,
                                 text=f"[pick_suggestion] {remove_newlines(e.text)}") if e.action == "pick_suggestion"
                            else
                            Turn(speaker=e.action, text=f"({e.agent}) {remove_newlines(e.text)}"))
                        for e in dialog.events]

    for ix, turn in enumerate(dialog.turns):
        speaker = turn.speaker

        if speaker not in speakers:
            tag_color = "yellow"
            color = "purple"
        else:
            tag_color = speaker_tag_colors[speakers.index(speaker) % len(speaker_tag_colors)]
            color = speaker_utt_colors[speakers.index(speaker) % len(speaker_utt_colors)]

        cprint(remove_newlines(turn.text),
               tag=speaker,
               tag_color=tag_color,
               color=color)
    cprint("--- Dialogue Ends ---", color="magenta", format="bold")<|MERGE_RESOLUTION|>--- conflicted
+++ resolved
@@ -220,7 +220,9 @@
         :type makedir: bool
         """
         if type == "auto":
-            type = "json" if path.endswith(".json") else "csv" if path.endswith(".csv") else "tsv" if path.endswith(".tsv") else "txt"
+            _, ext = os.path.splitext(path)
+            ext = ext.lower()[1:]
+            type = ext if ext in ["json", "txt", "csv", "tsv"] else "txt"
 
         if makedir and os.path.split(path)[0]:
             os.makedirs(os.path.split(path)[0], exist_ok=True)
@@ -265,16 +267,9 @@
         """
         type = type.lower()
         if type == "auto":
-<<<<<<< HEAD
-            type = "json" if path.endswith(".json") else "csv" if path.endswith(".csv") else "tsv" if path.endswith(".tsv") else "txt"
-=======
             _, ext = os.path.splitext(path)
             ext = ext.lower()[1:]
-            if ext in ["json", "txt", "csv", "tsv"]:
-                type = ext
-            else:
-                type = "txt"
->>>>>>> 52ea46cb
+            type = ext if ext in ["json", "txt", "csv", "tsv"] else "txt"
 
         turns = []
         with open(path) as reader:
