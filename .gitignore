

.*
__*__
*.wav
<<<<<<< HEAD


# Byte-compiled / optimized / DLL files
__pycache__/
*.py[codz]
*$py.class

# C extensions
*.so

# Distribution / packaging
.Python
build/
develop-eggs/
dist/
downloads/
eggs/
.eggs/
*.egg-info
lib/
lib64/
parts/
sdist/
var/
wheels/
share/python-wheels/
*.egg-info/
.installed.cfg
*.egg
MANIFEST

*.manifest
*.spec

# PEP 582; used by e.g. github.com/David-OConnor/pyflow
__pypackages__/

pyvenv.cfg
pip-selfcheck.json
pip-log.txt
pip-delete-this-directory.txt


# Unit test / coverage reports
htmlcov/
.tox/
.nox/
.coverage
.coverage.*
.cache
nosetests.xml
coverage.xml
*.cover
*.py.cover
.hypothesis/
.pytest_cache/
cover/

# Sphinx documentation
docs/_build/
/site
docs/site

# Jupyter Notebook
.ipynb_checkpoints
profile_default/
ipython_config.py


# Environments
.env
.envrc
.venv
env/
venv/
ENV/
env.bak/
venv.bak/

# mypy
.mypy_cache/
.dmypy.json
dmypy.json

# Pyre type checker
.pyre/

# pytype static type analyzer
.pytype/

# Cython debug symbols
cython_debug/

# Ruff stuff:
.ruff_cache/



# Windows Installer files
*.cab
*.msi
*.msix
*.msm
*.msp
# Windows shortcuts
*.lnk
# Windows thumbnail cache files
Thumbs.db
Thumbs.db:encryptable
ehthumbs.db
ehthumbs_vista.db
# Dump file
*.stackdump

# macOS
.DS_Store
.AppleDouble
.LSOverride


.DocumentRevisions-V100
.fseventsd
.Spotlight-V100
.TemporaryItems
.Trashes
.VolumeIcon.icns
.com.apple.timemachine.donotpresent
.AppleDB
.AppleDesktop
Network Trash Folder
Temporary Items
.apdisk
# Thumbnails
._*

# Linux
.fuse_hidden*
.Trash-*
.nfs*
.directory

# CMake
cmake-build-*/
=======
dscaper_data/
>>>>>>> 7d3d6998
<|MERGE_RESOLUTION|>--- conflicted
+++ resolved
@@ -1,10 +1,6 @@
-
 
 .*
 __*__
-*.wav
-<<<<<<< HEAD
-
 
 # Byte-compiled / optimized / DLL files
 __pycache__/
@@ -136,8 +132,8 @@
 Network Trash Folder
 Temporary Items
 .apdisk
-# Thumbnails
-._*
+  # Thumbnails
+  ._*
 
 # Linux
 .fuse_hidden*
@@ -147,6 +143,13 @@
 
 # CMake
 cmake-build-*/
-=======
+
+
 dscaper_data/
->>>>>>> 7d3d6998
+
+#audio files
+*.wav
+*.mp3
+*.mp4
+*.flac
+*.ogg
